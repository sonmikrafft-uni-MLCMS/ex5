--- conflicted
+++ resolved
@@ -3,7 +3,6 @@
 import pandas as pd
 
 
-<<<<<<< HEAD
 def load_linear_dataset(filename: str = "data/linear_function_data.txt") -> pd.DataFrame:
     """Load linear dataset.
 
@@ -30,7 +29,8 @@
     data = pd.read_csv(filename, sep=" ", header=None)
     data.columns = ["x", "y"]
     return data
-=======
+
+
 def load_mi_data(filename: str = "data/MI_timesteps.txt", skip_first: int = 1000) -> pd.DataFrame:
     """Load the MI data from the given file and skip the first n timesteps.
 
@@ -44,7 +44,6 @@
     Returns:
         pd.DataFrame: Pandas dataframe with the MI data.
     """
-    df = pd.read_csv(filename, delimiter=' ', index_col=0)
+    df = pd.read_csv(filename, delimiter=" ", index_col=0)
     df = df.iloc[skip_first:]
-    return df
->>>>>>> dcb79795
+    return df