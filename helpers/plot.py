--- conflicted
+++ resolved
@@ -1,7 +1,10 @@
 # module to plot data
-<<<<<<< HEAD
+import seaborn as sns
+import pandas as pd
+import numpy as np
 import matplotlib.pyplot as plt
-import numpy as np
+
+from typing import Optional
 
 
 def plot_phase_portrait(
@@ -25,14 +28,6 @@
     ax.set_aspect("equal")
     ax.set_xlim([X1[0, 0], X1[-1, -1]])
     ax.set_ylim([X2[0, 0], X2[-1, -1]])
-=======
-
-import seaborn as sns
-import pandas as pd
-import numpy as np
-import matplotlib.pyplot as plt
-
-from typing import Optional
 
 
 def plot_pandas_dataset(
@@ -112,4 +107,3 @@
     ax.set_ylabel(ylabel)
     ax.set_zlabel(zlabel)
     return fig, ax
->>>>>>> b7e41414
